--- conflicted
+++ resolved
@@ -322,51 +322,6 @@
               </tasks>
             </configuration>
           </execution>
-<<<<<<< HEAD
-        </executions>
-      </plugin>
-      <plugin>
-        <groupId>org.apache.maven.plugins</groupId>
-        <artifactId>maven-javadoc-plugin</artifactId>
-        <configuration>
-          <excludePackageNames>org.apache.hadoop.hdfs.protocol.proto</excludePackageNames>
-        </configuration>
-      </plugin>
-      <plugin>
-        <groupId>org.apache.rat</groupId>
-        <artifactId>apache-rat-plugin</artifactId>
-        <configuration>
-          <excludes>
-            <exclude>CHANGES.txt</exclude>
-            <exclude>CHANGES.HDFS-1623.txt</exclude>
-            <exclude>.idea/**</exclude>
-            <exclude>src/main/conf/*</exclude>
-            <exclude>src/main/docs/**</exclude>
-            <exclude>dev-support/findbugsExcludeFile.xml</exclude>
-            <exclude>dev-support/checkstyle*</exclude>
-            <exclude>dev-support/jdiff/**</exclude>
-            <exclude>dev-support/*tests</exclude>
-            <exclude>src/main/native/*</exclude>
-            <exclude>src/main/native/config/*</exclude>
-            <exclude>src/main/native/m4/*</exclude>
-            <exclude>src/test/empty-file</exclude>
-            <exclude>src/test/all-tests</exclude>
-            <exclude>src/test/resources/*.tgz</exclude>
-            <exclude>src/test/resources/data*</exclude>
-            <exclude>src/test/resources/editsStored*</exclude>
-            <exclude>src/test/resources/empty-file</exclude>
-            <exclude>src/main/webapps/datanode/robots.txt</exclude>
-            <exclude>src/main/docs/releasenotes.html</exclude>
-            <exclude>src/contrib/**</exclude>
-          </excludes>
-        </configuration>
-      </plugin>
-      <plugin>
-        <groupId>org.apache.maven.plugins</groupId>
-        <artifactId>maven-antrun-plugin</artifactId>
-        <executions>
-=======
->>>>>>> a878bea3
           <execution>
             <id>xprepare-package-hadoop-daemon</id>
             <phase>prepare-package</phase>
@@ -425,6 +380,7 @@
         <configuration>
           <excludes>
             <exclude>CHANGES.txt</exclude>
+            <exclude>CHANGES.HDFS-1623.txt</exclude>
             <exclude>.idea/**</exclude>
             <exclude>src/main/conf/*</exclude>
             <exclude>src/main/docs/**</exclude>
