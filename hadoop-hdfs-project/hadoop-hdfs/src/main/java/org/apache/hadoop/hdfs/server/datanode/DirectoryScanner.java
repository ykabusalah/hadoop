--- conflicted
+++ resolved
@@ -187,50 +187,6 @@
      * null.
      */
     private final String metaSuffix;
-<<<<<<< HEAD
-
-    private final FsVolumeSpi volume;
-
-    /**
-     * Get the file's length in async block scan
-     */
-    private final long blockFileLength;
-
-    private final static Pattern CONDENSED_PATH_REGEX =
-        Pattern.compile("(?<!^)(\\\\|/){2,}");
-    
-    private final static String QUOTED_FILE_SEPARATOR = 
-        Matcher.quoteReplacement(File.separator);
-    
-    /**
-     * Get the most condensed version of the path.
-     *
-     * For example, the condensed version of /foo//bar is /foo/bar
-     * Unlike {@link File#getCanonicalPath()}, this will never perform I/O
-     * on the filesystem.
-     */
-    private static String getCondensedPath(String path) {
-      return CONDENSED_PATH_REGEX.matcher(path).
-          replaceAll(QUOTED_FILE_SEPARATOR);
-    }
-
-    /**
-     * Get a path suffix.
-     *
-     * @param f            The file to get the suffix for.
-     * @param prefix       The prefix we're stripping off.
-     *
-     * @return             A suffix such that prefix + suffix = path to f
-     */
-    private static String getSuffix(File f, String prefix) {
-      String fullPath = getCondensedPath(f.getAbsolutePath());
-      if (fullPath.startsWith(prefix)) {
-        return fullPath.substring(prefix.length());
-      }
-      throw new RuntimeException(prefix + " is not a prefix of " + fullPath);
-    }
-=======
->>>>>>> fbf12270
 
     private final FsVolumeSpi volume;
 
@@ -562,17 +518,6 @@
     return false;
   }
 
-  /** Is the given volume still valid in the dataset? */
-  private static boolean isValid(final FsDatasetSpi<?> dataset,
-      final FsVolumeSpi volume) {
-    for (FsVolumeSpi vol : dataset.getVolumes()) {
-      if (vol == volume) {
-        return true;
-      }
-    }
-    return false;
-  }
-
   /** Get lists of blocks on the disk sorted by blockId, per blockpool */
   private Map<String, ScanInfo[]> getDiskReport() {
     // First get list of data directories
